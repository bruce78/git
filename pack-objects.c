--- conflicted
+++ resolved
@@ -54,137 +54,6 @@
 static unsigned char pack_file_sha1[20];
 static int progress = 1;
 static volatile int progress_update = 0;
-
-/*
- * The object names in objects array are hashed with this hashtable,
- * to help looking up the entry by object name.  Binary search from
- * sorted_by_sha is also possible but this was easier to code and faster.
- * This hashtable is built after all the objects are seen.
- */
-static int *object_ix = NULL;
-static int object_ix_hashsz = 0;
-
-/*
- * Pack index for existing packs give us easy access to the offsets into
- * corresponding pack file where each object's data starts, but the entries
- * do not store the size of the compressed representation (uncompressed
- * size is easily available by examining the pack entry header).  We build
- * a hashtable of existing packs (pack_revindex), and keep reverse index
- * here -- pack index file is sorted by object name mapping to offset; this
- * pack_revindex[].revindex array is an ordered list of offsets, so if you
- * know the offset of an object, next offset is where its packed
- * representation ends.
- */
-struct pack_revindex {
-	struct packed_git *p;
-	unsigned long *revindex;
-} *pack_revindex = NULL;
-static int pack_revindex_hashsz = 0;
-
-/*
- * stats
- */
-static int written = 0;
-static int written_delta = 0;
-static int reused = 0;
-static int reused_delta = 0;
-
-static int pack_revindex_ix(struct packed_git *p)
-{
-	unsigned int ui = (unsigned int) p;
-	int i;
-
-	ui = ui ^ (ui >> 16); /* defeat structure alignment */
-	i = (int)(ui % pack_revindex_hashsz);
-	while (pack_revindex[i].p) {
-		if (pack_revindex[i].p == p)
-			return i;
-		if (++i == pack_revindex_hashsz)
-			i = 0;
-	}
-	return -1 - i;
-}
-
-static void prepare_pack_ix(void)
-{
-	int num;
-	struct packed_git *p;
-	for (num = 0, p = packed_git; p; p = p->next)
-		num++;
-	if (!num)
-		return;
-	pack_revindex_hashsz = num * 11;
-	pack_revindex = xcalloc(sizeof(*pack_revindex), pack_revindex_hashsz);
-	for (p = packed_git; p; p = p->next) {
-		num = pack_revindex_ix(p);
-		num = - 1 - num;
-		pack_revindex[num].p = p;
-	}
-	/* revindex elements are lazily initialized */
-}
-
-static int cmp_offset(const void *a_, const void *b_)
-{
-	unsigned long a = *(unsigned long *) a_;
-	unsigned long b = *(unsigned long *) b_;
-	if (a < b)
-		return -1;
-	else if (a == b)
-		return 0;
-	else
-		return 1;
-}
-
-/*
- * Ordered list of offsets of objects in the pack.
- */
-static void prepare_pack_revindex(struct pack_revindex *rix)
-{
-	struct packed_git *p = rix->p;
-	int num_ent = num_packed_objects(p);
-	int i;
-	void *index = p->index_base + 256;
-
-	rix->revindex = xmalloc(sizeof(unsigned long) * (num_ent + 1));
-	for (i = 0; i < num_ent; i++) {
-		long hl = *((long *)(index + 24 * i));
-		rix->revindex[i] = ntohl(hl);
-	}
-	/* This knows the pack format -- the 20-byte trailer
-	 * follows immediately after the last object data.
-	 */
-	rix->revindex[num_ent] = p->pack_size - 20;
-	qsort(rix->revindex, num_ent, sizeof(unsigned long), cmp_offset);
-}
-
-static unsigned long find_packed_object_size(struct packed_git *p,
-					     unsigned long ofs)
-{
-	int num;
-	int lo, hi;
-	struct pack_revindex *rix;
-	unsigned long *revindex;
-	num = pack_revindex_ix(p);
-	if (num < 0)
-		die("internal error: pack revindex uninitialized");
-	rix = &pack_revindex[num];
-	if (!rix->revindex)
-		prepare_pack_revindex(rix);
-	revindex = rix->revindex;
-	lo = 0;
-	hi = num_packed_objects(p) + 1;
-	do {
-		int mi = (lo + hi) / 2;
-		if (revindex[mi] == ofs) {
-			return revindex[mi+1] - ofs;
-		}
-		else if (ofs < revindex[mi])
-			hi = mi;
-		else
-			lo = mi + 1;
-	} while (lo < hi);
-	die("internal error: pack revindex corrupt");
-}
 
 /*
  * The object names in objects array are hashed with this hashtable,
@@ -891,16 +760,7 @@
 
 static void prepare_pack(int window, int depth)
 {
-<<<<<<< HEAD
-	if (progress)
-		fprintf(stderr, "Packing %d objects", nr_objects);
 	get_object_details();
-	if (progress)
-		fputc('.', stderr);
-
-=======
-	get_object_details();
->>>>>>> 6dc78e69
 	sorted_by_type = create_sorted_list(type_size_sort);
 	if (window && depth)
 		find_deltas(sorted_by_type, window+1, depth);
