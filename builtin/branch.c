--- conflicted
+++ resolved
@@ -796,13 +796,7 @@
 	}
 
 	if (delete)
-<<<<<<< HEAD
 		return delete_branches(argc, argv, delete > 1, kinds, quiet);
-	else if (list)
-		return print_ref_list(kinds, detached, verbose, abbrev,
-				      with_commit, argv);
-=======
-		return delete_branches(argc, argv, delete > 1, kinds);
 	else if (list) {
 		int ret = print_ref_list(kinds, detached, verbose, abbrev,
 					 with_commit, argv);
@@ -810,7 +804,6 @@
 		string_list_clear(&output, 0);
 		return ret;
 	}
->>>>>>> d96e3c15
 	else if (edit_description) {
 		const char *branch_name;
 		struct strbuf branch_ref = STRBUF_INIT;
