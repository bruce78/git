#!/bin/sh
#
# Copyright (c) 2005, 2006 Junio C Hamano

SUBDIRECTORY_OK=Yes
OPTIONS_KEEPDASHDASH=
OPTIONS_SPEC="\
git am [options] [(<mbox>|<Maildir>)...]
git am [options] (--resolved | --skip | --abort)
--
i,interactive   run interactively
b,binary*       (historical option -- no-op)
3,3way          allow fall back on 3way merging if needed
q,quiet         be quiet
s,signoff       add a Signed-off-by line to the commit message
u,utf8          recode into utf8 (default)
k,keep          pass -k flag to git-mailinfo
keep-cr         pass --keep-cr flag to git-mailsplit for mbox format
no-keep-cr      do not pass --keep-cr flag to git-mailsplit independent of am.keepcr
c,scissors      strip everything before a scissors line
whitespace=     pass it through git-apply
ignore-space-change pass it through git-apply
ignore-whitespace pass it through git-apply
directory=      pass it through git-apply
exclude=        pass it through git-apply
C=              pass it through git-apply
p=              pass it through git-apply
patch-format=   format the patch(es) are in
reject          pass it through git-apply
resolvemsg=     override error message when patch failure occurs
continue        continue applying patches after resolving a conflict
r,resolved      synonyms for --continue
skip            skip the current patch
abort           restore the original branch and abort the patching operation.
committer-date-is-author-date    lie about committer date
ignore-date     use current timestamp for author date
rerere-autoupdate update the index with reused conflict resolution if possible
rebasing*       (internal use for git-rebase)"

. git-sh-setup
. git-sh-i18n
prefix=$(git rev-parse --show-prefix)
set_reflog_action am
require_work_tree
cd_to_toplevel

git var GIT_COMMITTER_IDENT >/dev/null ||
	die "$(gettext "You need to set your committer info first")"

if git rev-parse --verify -q HEAD >/dev/null
then
	HAS_HEAD=yes
else
	HAS_HEAD=
fi

cmdline="git am"
if test '' != "$interactive"
then
	cmdline="$cmdline -i"
fi
if test '' != "$threeway"
then
	cmdline="$cmdline -3"
fi

sq () {
	git rev-parse --sq-quote "$@"
}

stop_here () {
    echo "$1" >"$dotest/next"
    git rev-parse --verify -q HEAD >"$dotest/abort-safety"
    exit 1
}

safe_to_abort () {
	if test -f "$dotest/dirtyindex"
	then
		return 1
	fi

	if ! test -s "$dotest/abort-safety"
	then
		return 0
	fi

	abort_safety=$(cat "$dotest/abort-safety")
	if test "z$(git rev-parse --verify -q HEAD)" = "z$abort_safety"
	then
		return 0
	fi
		gettextln "You seem to have moved HEAD since the last 'am' failure.
Not rewinding to ORIG_HEAD" >&2
	return 1
}

stop_here_user_resolve () {
    if [ -n "$resolvemsg" ]; then
	    printf '%s\n' "$resolvemsg"
	    stop_here $1
    fi
    eval_gettextln "When you have resolved this problem run \"\$cmdline --resolved\".
If you would prefer to skip this patch, instead run \"\$cmdline --skip\".
To restore the original branch and stop patching run \"\$cmdline --abort\"."

    stop_here $1
}

go_next () {
	rm -f "$dotest/$msgnum" "$dotest/msg" "$dotest/msg-clean" \
		"$dotest/patch" "$dotest/info"
	echo "$next" >"$dotest/next"
	this=$next
}

cannot_fallback () {
	echo "$1"
	gettextln "Cannot fall back to three-way merge."
	exit 1
}

fall_back_3way () {
    O_OBJECT=`cd "$GIT_OBJECT_DIRECTORY" && pwd`

    rm -fr "$dotest"/patch-merge-*
    mkdir "$dotest/patch-merge-tmp-dir"

    # First see if the patch records the index info that we can use.
    git apply --build-fake-ancestor "$dotest/patch-merge-tmp-index" \
	"$dotest/patch" &&
    GIT_INDEX_FILE="$dotest/patch-merge-tmp-index" \
    git write-tree >"$dotest/patch-merge-base+" ||
    cannot_fallback "$(gettext "Repository lacks necessary blobs to fall back on 3-way merge.")"

    say Using index info to reconstruct a base tree...
    if GIT_INDEX_FILE="$dotest/patch-merge-tmp-index" \
	git apply --cached <"$dotest/patch"
    then
	mv "$dotest/patch-merge-base+" "$dotest/patch-merge-base"
	mv "$dotest/patch-merge-tmp-index" "$dotest/patch-merge-index"
    else
	cannot_fallback "$(gettext "Did you hand edit your patch?
It does not apply to blobs recorded in its index.")"
    fi

    test -f "$dotest/patch-merge-index" &&
    his_tree=$(GIT_INDEX_FILE="$dotest/patch-merge-index" git write-tree) &&
    orig_tree=$(cat "$dotest/patch-merge-base") &&
    rm -fr "$dotest"/patch-merge-* || exit 1

    say "$(gettext "Falling back to patching base and 3-way merge...")"

    # This is not so wrong.  Depending on which base we picked,
    # orig_tree may be wildly different from ours, but his_tree
    # has the same set of wildly different changes in parts the
    # patch did not touch, so recursive ends up canceling them,
    # saying that we reverted all those changes.

    eval GITHEAD_$his_tree='"$FIRSTLINE"'
    export GITHEAD_$his_tree
    if test -n "$GIT_QUIET"
    then
	    GIT_MERGE_VERBOSITY=0 && export GIT_MERGE_VERBOSITY
    fi
    git-merge-recursive $orig_tree -- HEAD $his_tree || {
	    git rerere $allow_rerere_autoupdate
	    echo Failed to merge in the changes.
	    exit 1
    }
    unset GITHEAD_$his_tree
}

clean_abort () {
	test $# = 0 || echo >&2 "$@"
	rm -fr "$dotest"
	exit 1
}

patch_format=

check_patch_format () {
	# early return if patch_format was set from the command line
	if test -n "$patch_format"
	then
		return 0
	fi

	# we default to mbox format if input is from stdin and for
	# directories
	if test $# = 0 || test "x$1" = "x-" || test -d "$1"
	then
		patch_format=mbox
		return 0
	fi

	# otherwise, check the first few non-blank lines of the first
	# patch to try to detect its format
	{
		# Start from first line containing non-whitespace
		l1=
		while test -z "$l1"
		do
			read l1
		done
		read l2
		read l3
		case "$l1" in
		"From "* | "From: "*)
			patch_format=mbox
			;;
		'# This series applies on GIT commit'*)
			patch_format=stgit-series
			;;
		"# HG changeset patch")
			patch_format=hg
			;;
		*)
			# if the second line is empty and the third is
			# a From, Author or Date entry, this is very
			# likely an StGIT patch
			case "$l2,$l3" in
			,"From: "* | ,"Author: "* | ,"Date: "*)
				patch_format=stgit
				;;
			*)
				;;
			esac
			;;
		esac
		if test -z "$patch_format" &&
			test -n "$l1" &&
			test -n "$l2" &&
			test -n "$l3"
		then
			# This begins with three non-empty lines.  Is this a
			# piece of e-mail a-la RFC2822?  Grab all the headers,
			# discarding the indented remainder of folded lines,
			# and see if it looks like that they all begin with the
			# header field names...
			tr -d '\015' <"$1" |
			sed -n -e '/^$/q' -e '/^[ 	]/d' -e p |
			sane_egrep -v '^[!-9;-~]+:' >/dev/null ||
			patch_format=mbox
		fi
	} < "$1" || clean_abort
}

split_patches () {
	case "$patch_format" in
	mbox)
		if test -n "$rebasing" || test t = "$keepcr"
		then
		    keep_cr=--keep-cr
		else
		    keep_cr=
		fi
		git mailsplit -d"$prec" -o"$dotest" -b $keep_cr -- "$@" > "$dotest/last" ||
		clean_abort
		;;
	stgit-series)
		if test $# -ne 1
		then
			clean_abort "$(gettext "Only one StGIT patch series can be applied at once")"
		fi
		series_dir=`dirname "$1"`
		series_file="$1"
		shift
		{
			set x
			while read filename
			do
				set "$@" "$series_dir/$filename"
			done
			# remove the safety x
			shift
			# remove the arg coming from the first-line comment
			shift
		} < "$series_file" || clean_abort
		# set the patch format appropriately
		patch_format=stgit
		# now handle the actual StGIT patches
		split_patches "$@"
		;;
	stgit)
		this=0
		for stgit in "$@"
		do
			this=`expr "$this" + 1`
			msgnum=`printf "%0${prec}d" $this`
			# Perl version of StGIT parse_patch. The first nonemptyline
			# not starting with Author, From or Date is the
			# subject, and the body starts with the next nonempty
			# line not starting with Author, From or Date
			perl -ne 'BEGIN { $subject = 0 }
				if ($subject > 1) { print ; }
				elsif (/^\s+$/) { next ; }
				elsif (/^Author:/) { print s/Author/From/ ; }
				elsif (/^(From|Date)/) { print ; }
				elsif ($subject) {
					$subject = 2 ;
					print "\n" ;
					print ;
				} else {
					print "Subject: ", $_ ;
					$subject = 1;
				}
			' < "$stgit" > "$dotest/$msgnum" || clean_abort
		done
		echo "$this" > "$dotest/last"
		this=
		msgnum=
		;;
	*)
<<<<<<< HEAD
		if test -n "$parse_patch" ; then
			clean_abort "$(eval_gettext "Patch format \$patch_format is not supported.")"
=======
		if test -n "$patch_format"
		then
			clean_abort "Patch format $patch_format is not supported."
>>>>>>> dff4b0ef
		else
			clean_abort "$(gettext "Patch format detection failed.")"
		fi
		;;
	esac
}

prec=4
dotest="$GIT_DIR/rebase-apply"
sign= utf8=t keep= keepcr= skip= interactive= resolved= rebasing= abort=
resolvemsg= resume= scissors= no_inbody_headers=
git_apply_opt=
committer_date_is_author_date=
ignore_date=
allow_rerere_autoupdate=

if test "$(git config --bool --get am.keepcr)" = true
then
    keepcr=t
fi

while test $# != 0
do
	case "$1" in
	-i|--interactive)
		interactive=t ;;
	-b|--binary)
		: ;;
	-3|--3way)
		threeway=t ;;
	-s|--signoff)
		sign=t ;;
	-u|--utf8)
		utf8=t ;; # this is now default
	--no-utf8)
		utf8= ;;
	-k|--keep)
		keep=t ;;
	-c|--scissors)
		scissors=t ;;
	--no-scissors)
		scissors=f ;;
	-r|--resolved|--continue)
		resolved=t ;;
	--skip)
		skip=t ;;
	--abort)
		abort=t ;;
	--rebasing)
		rebasing=t threeway=t keep=t scissors=f no_inbody_headers=t ;;
	-d|--dotest)
		die "$(gettext "-d option is no longer supported.  Do not use.")"
		;;
	--resolvemsg)
		shift; resolvemsg=$1 ;;
	--whitespace|--directory|--exclude)
		git_apply_opt="$git_apply_opt $(sq "$1=$2")"; shift ;;
	-C|-p)
		git_apply_opt="$git_apply_opt $(sq "$1$2")"; shift ;;
	--patch-format)
		shift ; patch_format="$1" ;;
	--reject|--ignore-whitespace|--ignore-space-change)
		git_apply_opt="$git_apply_opt $1" ;;
	--committer-date-is-author-date)
		committer_date_is_author_date=t ;;
	--ignore-date)
		ignore_date=t ;;
	--rerere-autoupdate|--no-rerere-autoupdate)
		allow_rerere_autoupdate="$1" ;;
	-q|--quiet)
		GIT_QUIET=t ;;
	--keep-cr)
		keepcr=t ;;
	--no-keep-cr)
		keepcr=f ;;
	--)
		shift; break ;;
	*)
		usage ;;
	esac
	shift
done

# If the dotest directory exists, but we have finished applying all the
# patches in them, clear it out.
if test -d "$dotest" &&
   last=$(cat "$dotest/last") &&
   next=$(cat "$dotest/next") &&
   test $# != 0 &&
   test "$next" -gt "$last"
then
   rm -fr "$dotest"
fi

if test -d "$dotest"
then
	case "$#,$skip$resolved$abort" in
	0,*t*)
		# Explicit resume command and we do not have file, so
		# we are happy.
		: ;;
	0,)
		# No file input but without resume parameters; catch
		# user error to feed us a patch from standard input
		# when there is already $dotest.  This is somewhat
		# unreliable -- stdin could be /dev/null for example
		# and the caller did not intend to feed us a patch but
		# wanted to continue unattended.
		test -t 0
		;;
	*)
		false
		;;
	esac ||
	die "$(eval_gettext "previous rebase directory \$dotest still exists but mbox given.")"
	resume=yes

	case "$skip,$abort" in
	t,t)
		die "$(gettext "Please make up your mind. --skip or --abort?")"
		;;
	t,)
		git rerere clear
		git read-tree --reset -u HEAD HEAD
		orig_head=$(cat "$GIT_DIR/ORIG_HEAD")
		git reset HEAD
		git update-ref ORIG_HEAD $orig_head
		;;
	,t)
		if test -f "$dotest/rebasing"
		then
			exec git rebase --abort
		fi
		git rerere clear
		if safe_to_abort
		then
			git read-tree --reset -u HEAD ORIG_HEAD
			git reset ORIG_HEAD
		fi
		rm -fr "$dotest"
		exit ;;
	esac
	rm -f "$dotest/dirtyindex"
else
	# Make sure we are not given --skip, --resolved, nor --abort
	test "$skip$resolved$abort" = "" ||
		die "$(gettext "Resolve operation not in progress, we are not resuming.")"

	# Start afresh.
	mkdir -p "$dotest" || exit

	if test -n "$prefix" && test $# != 0
	then
		first=t
		for arg
		do
			test -n "$first" && {
				set x
				first=
			}
			if is_absolute_path "$arg"
			then
				set "$@" "$arg"
			else
				set "$@" "$prefix$arg"
			fi
		done
		shift
	fi

	check_patch_format "$@"

	split_patches "$@"

	# -i can and must be given when resuming; everything
	# else is kept
	echo " $git_apply_opt" >"$dotest/apply-opt"
	echo "$threeway" >"$dotest/threeway"
	echo "$sign" >"$dotest/sign"
	echo "$utf8" >"$dotest/utf8"
	echo "$keep" >"$dotest/keep"
	echo "$keepcr" >"$dotest/keepcr"
	echo "$scissors" >"$dotest/scissors"
	echo "$no_inbody_headers" >"$dotest/no_inbody_headers"
	echo "$GIT_QUIET" >"$dotest/quiet"
	echo 1 >"$dotest/next"
	if test -n "$rebasing"
	then
		: >"$dotest/rebasing"
	else
		: >"$dotest/applying"
		if test -n "$HAS_HEAD"
		then
			git update-ref ORIG_HEAD HEAD
		else
			git update-ref -d ORIG_HEAD >/dev/null 2>&1
		fi
	fi
fi

git update-index -q --refresh

case "$resolved" in
'')
	case "$HAS_HEAD" in
	'')
		files=$(git ls-files) ;;
	?*)
		files=$(git diff-index --cached --name-only HEAD --) ;;
	esac || exit
	if test "$files"
	then
		test -n "$HAS_HEAD" && : >"$dotest/dirtyindex"
		die "$(eval_gettext "Dirty index: cannot apply patches (dirty: \$files)")"
	fi
esac

if test "$(cat "$dotest/utf8")" = t
then
	utf8=-u
else
	utf8=-n
fi
if test "$(cat "$dotest/keep")" = t
then
	keep=-k
fi
case "$(cat "$dotest/keepcr")" in
t)
	keepcr=--keep-cr ;;
f)
	keepcr=--no-keep-cr ;;
esac
case "$(cat "$dotest/scissors")" in
t)
	scissors=--scissors ;;
f)
	scissors=--no-scissors ;;
esac
if test "$(cat "$dotest/no_inbody_headers")" = t
then
	no_inbody_headers=--no-inbody-headers
else
	no_inbody_headers=
fi
if test "$(cat "$dotest/quiet")" = t
then
	GIT_QUIET=t
fi
if test "$(cat "$dotest/threeway")" = t
then
	threeway=t
fi
git_apply_opt=$(cat "$dotest/apply-opt")
if test "$(cat "$dotest/sign")" = t
then
	SIGNOFF=`git var GIT_COMMITTER_IDENT | sed -e '
			s/>.*/>/
			s/^/Signed-off-by: /'
		`
else
	SIGNOFF=
fi

last=`cat "$dotest/last"`
this=`cat "$dotest/next"`
if test "$skip" = t
then
	this=`expr "$this" + 1`
	resume=
fi

while test "$this" -le "$last"
do
	msgnum=`printf "%0${prec}d" $this`
	next=`expr "$this" + 1`
	test -f "$dotest/$msgnum" || {
		resume=
		go_next
		continue
	}

	# If we are not resuming, parse and extract the patch information
	# into separate files:
	#  - info records the authorship and title
	#  - msg is the rest of commit log message
	#  - patch is the patch body.
	#
	# When we are resuming, these files are either already prepared
	# by the user, or the user can tell us to do so by --resolved flag.
	case "$resume" in
	'')
		git mailinfo $keep $no_inbody_headers $scissors $utf8 "$dotest/msg" "$dotest/patch" \
			<"$dotest/$msgnum" >"$dotest/info" ||
			stop_here $this

		# skip pine's internal folder data
		sane_grep '^Author: Mail System Internal Data$' \
			<"$dotest"/info >/dev/null &&
			go_next && continue

		test -s "$dotest/patch" || {
			eval_gettextln "Patch is empty.  Was it split wrong?
If you would prefer to skip this patch, instead run \"\$cmdline --skip\".
To restore the original branch and stop patching run \"\$cmdline --abort\"."
			stop_here $this
		}
		rm -f "$dotest/original-commit" "$dotest/author-script"
		if test -f "$dotest/rebasing" &&
			commit=$(sed -e 's/^From \([0-9a-f]*\) .*/\1/' \
				-e q "$dotest/$msgnum") &&
			test "$(git cat-file -t "$commit")" = commit
		then
			git cat-file commit "$commit" |
			sed -e '1,/^$/d' >"$dotest/msg-clean"
			echo "$commit" > "$dotest/original-commit"
			get_author_ident_from_commit "$commit" > "$dotest/author-script"
		else
			{
				sed -n '/^Subject/ s/Subject: //p' "$dotest/info"
				echo
				cat "$dotest/msg"
			} |
			git stripspace > "$dotest/msg-clean"
		fi
		;;
	esac

	if test -f "$dotest/author-script"
	then
		eval $(cat "$dotest/author-script")
	else
		GIT_AUTHOR_NAME="$(sed -n '/^Author/ s/Author: //p' "$dotest/info")"
		GIT_AUTHOR_EMAIL="$(sed -n '/^Email/ s/Email: //p' "$dotest/info")"
		GIT_AUTHOR_DATE="$(sed -n '/^Date/ s/Date: //p' "$dotest/info")"
	fi

	if test -z "$GIT_AUTHOR_EMAIL"
	then
		gettextln "Patch does not have a valid e-mail address."
		stop_here $this
	fi

	export GIT_AUTHOR_NAME GIT_AUTHOR_EMAIL GIT_AUTHOR_DATE

	case "$resume" in
	'')
	    if test '' != "$SIGNOFF"
	    then
		LAST_SIGNED_OFF_BY=`
		    sed -ne '/^Signed-off-by: /p' \
		    "$dotest/msg-clean" |
		    sed -ne '$p'
		`
		ADD_SIGNOFF=`
		    test "$LAST_SIGNED_OFF_BY" = "$SIGNOFF" || {
		    test '' = "$LAST_SIGNED_OFF_BY" && echo
		    echo "$SIGNOFF"
		}`
	    else
		ADD_SIGNOFF=
	    fi
	    {
		if test -s "$dotest/msg-clean"
		then
			cat "$dotest/msg-clean"
		fi
		if test '' != "$ADD_SIGNOFF"
		then
			echo "$ADD_SIGNOFF"
		fi
	    } >"$dotest/final-commit"
	    ;;
	*)
		case "$resolved$interactive" in
		tt)
			# This is used only for interactive view option.
			git diff-index -p --cached HEAD -- >"$dotest/patch"
			;;
		esac
	esac

	resume=
	if test "$interactive" = t
	then
	    test -t 0 ||
	    die "$(gettext "cannot be interactive without stdin connected to a terminal.")"
	    action=again
	    while test "$action" = again
	    do
		gettextln "Commit Body is:"
		echo "--------------------------"
		cat "$dotest/final-commit"
		echo "--------------------------"
		# TRANSLATORS: Make sure to include [y], [n], [e], [v] and [a]
		# in your translation. The program will only accept English
		# input at this point.
		gettext "Apply? [y]es/[n]o/[e]dit/[v]iew patch/[a]ccept all "
		read reply
		case "$reply" in
		[yY]*) action=yes ;;
		[aA]*) action=yes interactive= ;;
		[nN]*) action=skip ;;
		[eE]*) git_editor "$dotest/final-commit"
		       action=again ;;
		[vV]*) action=again
		       git_pager "$dotest/patch" ;;
		*)     action=again ;;
		esac
	    done
	else
	    action=yes
	fi

	if test -f "$dotest/final-commit"
	then
		FIRSTLINE=$(sed 1q "$dotest/final-commit")
	else
		FIRSTLINE=""
	fi

	if test $action = skip
	then
		go_next
		continue
	fi

	if test -x "$GIT_DIR"/hooks/applypatch-msg
	then
		"$GIT_DIR"/hooks/applypatch-msg "$dotest/final-commit" ||
		stop_here $this
	fi

	say "$(eval_gettext "Applying: \$FIRSTLINE")"

	case "$resolved" in
	'')
		# When we are allowed to fall back to 3-way later, don't give
		# false errors during the initial attempt.
		squelch=
		if test "$threeway" = t
		then
			squelch='>/dev/null 2>&1 '
		fi
		eval "git apply $squelch$git_apply_opt"' --index "$dotest/patch"'
		apply_status=$?
		;;
	t)
		# Resolved means the user did all the hard work, and
		# we do not have to do any patch application.  Just
		# trust what the user has in the index file and the
		# working tree.
		resolved=
		git diff-index --quiet --cached HEAD -- && {
			gettextln "No changes - did you forget to use 'git add'?
If there is nothing left to stage, chances are that something else
already introduced the same changes; you might want to skip this patch."
			stop_here_user_resolve $this
		}
		unmerged=$(git ls-files -u)
		if test -n "$unmerged"
		then
			gettextln "You still have unmerged paths in your index
did you forget to use 'git add'?"
			stop_here_user_resolve $this
		fi
		apply_status=0
		git rerere
		;;
	esac

	if test $apply_status != 0 && test "$threeway" = t
	then
		if (fall_back_3way)
		then
		    # Applying the patch to an earlier tree and merging the
		    # result may have produced the same tree as ours.
		    git diff-index --quiet --cached HEAD -- && {
			say "$(gettext "No changes -- Patch already applied.")"
			go_next
			continue
		    }
		    # clear apply_status -- we have successfully merged.
		    apply_status=0
		fi
	fi
	if test $apply_status != 0
	then
		eval_gettextln 'Patch failed at $msgnum $FIRSTLINE'
		stop_here_user_resolve $this
	fi

	if test -x "$GIT_DIR"/hooks/pre-applypatch
	then
		"$GIT_DIR"/hooks/pre-applypatch || stop_here $this
	fi

	tree=$(git write-tree) &&
	commit=$(
		if test -n "$ignore_date"
		then
			GIT_AUTHOR_DATE=
		fi
		parent=$(git rev-parse --verify -q HEAD) ||
		say >&2 "$(gettext "applying to an empty history")"

		if test -n "$committer_date_is_author_date"
		then
			GIT_COMMITTER_DATE="$GIT_AUTHOR_DATE"
			export GIT_COMMITTER_DATE
		fi &&
		git commit-tree $tree ${parent:+-p} $parent <"$dotest/final-commit"
	) &&
	git update-ref -m "$GIT_REFLOG_ACTION: $FIRSTLINE" HEAD $commit $parent ||
	stop_here $this

	if test -f "$dotest/original-commit"; then
		echo "$(cat "$dotest/original-commit") $commit" >> "$dotest/rewritten"
	fi

	if test -x "$GIT_DIR"/hooks/post-applypatch
	then
		"$GIT_DIR"/hooks/post-applypatch
	fi

	go_next
done

if test -s "$dotest"/rewritten; then
    git notes copy --for-rewrite=rebase < "$dotest"/rewritten
    if test -x "$GIT_DIR"/hooks/post-rewrite; then
	"$GIT_DIR"/hooks/post-rewrite rebase < "$dotest"/rewritten
    fi
fi

rm -fr "$dotest"
git gc --auto<|MERGE_RESOLUTION|>--- conflicted
+++ resolved
@@ -312,14 +312,9 @@
 		msgnum=
 		;;
 	*)
-<<<<<<< HEAD
-		if test -n "$parse_patch" ; then
+		if test -n "$patch_format"
+		then
 			clean_abort "$(eval_gettext "Patch format \$patch_format is not supported.")"
-=======
-		if test -n "$patch_format"
-		then
-			clean_abort "Patch format $patch_format is not supported."
->>>>>>> dff4b0ef
 		else
 			clean_abort "$(gettext "Patch format detection failed.")"
 		fi
