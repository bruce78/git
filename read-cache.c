--- conflicted
+++ resolved
@@ -511,11 +511,6 @@
 	if (ignore_case && alias && different_name(ce, alias))
 		ce = create_alias_ce(ce, alias);
 	ce->ce_flags |= CE_ADDED;
-<<<<<<< HEAD
-	if (add_index_entry(istate, ce, ADD_CACHE_OK_TO_ADD|ADD_CACHE_OK_TO_REPLACE))
-		return error("unable to add %s to index",path);
-	if (verbose)
-=======
 
 	/* It was suspected to be recily clean, but it turns out to be Ok */
 	was_same = (alias &&
@@ -526,9 +521,8 @@
 	if (pretend)
 		;
 	else if (add_index_entry(istate, ce, ADD_CACHE_OK_TO_ADD|ADD_CACHE_OK_TO_REPLACE))
-		die("unable to add %s to index",path);
+		return error("unable to add %s to index",path);
 	if (verbose && !was_same)
->>>>>>> 205ffa94
 		printf("add '%s'\n", path);
 	return 0;
 }
