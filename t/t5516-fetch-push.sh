#!/bin/sh

test_description='Basic fetch/push functionality.

This test checks the following functionality:

* command-line syntax
* refspecs
* fast-forward detection, and overriding it
* configuration
* hooks
* --porcelain output format
* hiderefs
'

. ./test-lib.sh

D=`pwd`

mk_empty () {
	repo_name="$1"
	rm -fr "$repo_name" &&
	mkdir "$repo_name" &&
	(
		cd "$repo_name" &&
		git init &&
		git config receive.denyCurrentBranch warn &&
		mv .git/hooks .git/hooks-disabled
	)
}

mk_test () {
	repo_name="$1"
	shift

	mk_empty "$repo_name" &&
	(
		for ref in "$@"
		do
			git push "$repo_name" $the_first_commit:refs/$ref ||
			exit
		done &&
		cd "$repo_name" &&
		for ref in "$@"
		do
			echo "$the_first_commit" >expect &&
			git show-ref -s --verify refs/$ref >actual &&
			test_cmp expect actual ||
			exit
		done &&
		git fsck --full
	)
}

mk_test_with_hooks() {
	repo_name=$1
	mk_test "$@" &&
	(
		cd "$repo_name" &&
		mkdir .git/hooks &&
		cd .git/hooks &&

		cat >pre-receive <<-'EOF' &&
		#!/bin/sh
		cat - >>pre-receive.actual
		EOF

		cat >update <<-'EOF' &&
		#!/bin/sh
		printf "%s %s %s\n" "$@" >>update.actual
		EOF

		cat >post-receive <<-'EOF' &&
		#!/bin/sh
		cat - >>post-receive.actual
		EOF

		cat >post-update <<-'EOF' &&
		#!/bin/sh
		for ref in "$@"
		do
			printf "%s\n" "$ref" >>post-update.actual
		done
		EOF

		chmod +x pre-receive update post-receive post-update
	)
}

mk_child() {
	rm -rf "$2" &&
	git clone "$1" "$2"
}

check_push_result () {
	repo_name="$1"
	shift

	(
		cd "$repo_name" &&
		echo "$1" >expect &&
		shift &&
		for ref in "$@"
		do
			git show-ref -s --verify refs/$ref >actual &&
			test_cmp expect actual ||
			exit
		done &&
		git fsck --full
	)
}

test_expect_success setup '

	>path1 &&
	git add path1 &&
	test_tick &&
	git commit -a -m repo &&
	the_first_commit=$(git show-ref -s --verify refs/heads/master) &&

	>path2 &&
	git add path2 &&
	test_tick &&
	git commit -a -m second &&
	the_commit=$(git show-ref -s --verify refs/heads/master)

'

test_expect_success 'fetch without wildcard' '
	mk_empty testrepo &&
	(
		cd testrepo &&
		git fetch .. refs/heads/master:refs/remotes/origin/master &&

		echo "$the_commit commit	refs/remotes/origin/master" >expect &&
		git for-each-ref refs/remotes/origin >actual &&
		test_cmp expect actual
	)
'

test_expect_success 'fetch with wildcard' '
	mk_empty testrepo &&
	(
		cd testrepo &&
		git config remote.up.url .. &&
		git config remote.up.fetch "refs/heads/*:refs/remotes/origin/*" &&
		git fetch up &&

		echo "$the_commit commit	refs/remotes/origin/master" >expect &&
		git for-each-ref refs/remotes/origin >actual &&
		test_cmp expect actual
	)
'

test_expect_success 'fetch with insteadOf' '
	mk_empty testrepo &&
	(
		TRASH=$(pwd)/ &&
		cd testrepo &&
		git config "url.$TRASH.insteadOf" trash/ &&
		git config remote.up.url trash/. &&
		git config remote.up.fetch "refs/heads/*:refs/remotes/origin/*" &&
		git fetch up &&

		echo "$the_commit commit	refs/remotes/origin/master" >expect &&
		git for-each-ref refs/remotes/origin >actual &&
		test_cmp expect actual
	)
'

test_expect_success 'fetch with pushInsteadOf (should not rewrite)' '
	mk_empty testrepo &&
	(
		TRASH=$(pwd)/ &&
		cd testrepo &&
		git config "url.trash/.pushInsteadOf" "$TRASH" &&
		git config remote.up.url "$TRASH." &&
		git config remote.up.fetch "refs/heads/*:refs/remotes/origin/*" &&
		git fetch up &&

		echo "$the_commit commit	refs/remotes/origin/master" >expect &&
		git for-each-ref refs/remotes/origin >actual &&
		test_cmp expect actual
	)
'

test_expect_success 'push without wildcard' '
	mk_empty testrepo &&

	git push testrepo refs/heads/master:refs/remotes/origin/master &&
	(
		cd testrepo &&
		echo "$the_commit commit	refs/remotes/origin/master" >expect &&
		git for-each-ref refs/remotes/origin >actual &&
		test_cmp expect actual
	)
'

test_expect_success 'push with wildcard' '
	mk_empty testrepo &&

	git push testrepo "refs/heads/*:refs/remotes/origin/*" &&
	(
		cd testrepo &&
		echo "$the_commit commit	refs/remotes/origin/master" >expect &&
		git for-each-ref refs/remotes/origin >actual &&
		test_cmp expect actual
	)
'

test_expect_success 'push with insteadOf' '
	mk_empty testrepo &&
	TRASH="$(pwd)/" &&
	test_config "url.$TRASH.insteadOf" trash/ &&
	git push trash/testrepo refs/heads/master:refs/remotes/origin/master &&
	(
		cd testrepo &&
		echo "$the_commit commit	refs/remotes/origin/master" >expect &&
		git for-each-ref refs/remotes/origin >actual &&
		test_cmp expect actual
	)
'

test_expect_success 'push with pushInsteadOf' '
	mk_empty testrepo &&
	TRASH="$(pwd)/" &&
	test_config "url.$TRASH.pushInsteadOf" trash/ &&
	git push trash/testrepo refs/heads/master:refs/remotes/origin/master &&
	(
		cd testrepo &&
		echo "$the_commit commit	refs/remotes/origin/master" >expect &&
		git for-each-ref refs/remotes/origin >actual &&
		test_cmp expect actual
	)
'

test_expect_success 'push with pushInsteadOf and explicit pushurl (pushInsteadOf should not rewrite)' '
	mk_empty testrepo &&
	test_config "url.trash2/.pushInsteadOf" testrepo/ &&
	test_config "url.trash3/.pusnInsteadOf" trash/wrong &&
	test_config remote.r.url trash/wrong &&
	test_config remote.r.pushurl "testrepo/" &&
	git push r refs/heads/master:refs/remotes/origin/master &&
	(
		cd testrepo &&
		echo "$the_commit commit	refs/remotes/origin/master" >expect &&
		git for-each-ref refs/remotes/origin >actual &&
		test_cmp expect actual
	)
'

test_expect_success 'push with matching heads' '

<<<<<<< HEAD
	mk_test testrepo heads/master &&
	git push testrepo &&
	check_push_result testrepo $the_commit heads/master
=======
	mk_test heads/master &&
	git push testrepo : &&
	check_push_result $the_commit heads/master
>>>>>>> ac47a22a

'

test_expect_success 'push with matching heads on the command line' '

	mk_test testrepo heads/master &&
	git push testrepo : &&
	check_push_result testrepo $the_commit heads/master

'

test_expect_success 'failed (non-fast-forward) push with matching heads' '

	mk_test testrepo heads/master &&
	git push testrepo : &&
	git commit --amend -massaged &&
	test_must_fail git push testrepo &&
	check_push_result testrepo $the_commit heads/master &&
	git reset --hard $the_commit

'

test_expect_success 'push --force with matching heads' '

	mk_test testrepo heads/master &&
	git push testrepo : &&
	git commit --amend -massaged &&
<<<<<<< HEAD
	git push --force testrepo &&
	! check_push_result testrepo $the_commit heads/master &&
=======
	git push --force testrepo : &&
	! check_push_result $the_commit heads/master &&
>>>>>>> ac47a22a
	git reset --hard $the_commit

'

test_expect_success 'push with matching heads and forced update' '

	mk_test testrepo heads/master &&
	git push testrepo : &&
	git commit --amend -massaged &&
	git push testrepo +: &&
	! check_push_result testrepo $the_commit heads/master &&
	git reset --hard $the_commit

'

test_expect_success 'push with no ambiguity (1)' '

	mk_test testrepo heads/master &&
	git push testrepo master:master &&
	check_push_result testrepo $the_commit heads/master

'

test_expect_success 'push with no ambiguity (2)' '

	mk_test testrepo remotes/origin/master &&
	git push testrepo master:origin/master &&
	check_push_result testrepo $the_commit remotes/origin/master

'

test_expect_success 'push with colon-less refspec, no ambiguity' '

	mk_test testrepo heads/master heads/t/master &&
	git branch -f t/master master &&
	git push testrepo master &&
	check_push_result testrepo $the_commit heads/master &&
	check_push_result testrepo $the_first_commit heads/t/master

'

test_expect_success 'push with weak ambiguity (1)' '

	mk_test testrepo heads/master remotes/origin/master &&
	git push testrepo master:master &&
	check_push_result testrepo $the_commit heads/master &&
	check_push_result testrepo $the_first_commit remotes/origin/master

'

test_expect_success 'push with weak ambiguity (2)' '

	mk_test testrepo heads/master remotes/origin/master remotes/another/master &&
	git push testrepo master:master &&
	check_push_result testrepo $the_commit heads/master &&
	check_push_result testrepo $the_first_commit remotes/origin/master remotes/another/master

'

test_expect_success 'push with ambiguity' '

	mk_test testrepo heads/frotz tags/frotz &&
	test_must_fail git push testrepo master:frotz &&
	check_push_result testrepo $the_first_commit heads/frotz tags/frotz

'

test_expect_success 'push with colon-less refspec (1)' '

	mk_test testrepo heads/frotz tags/frotz &&
	git branch -f frotz master &&
	git push testrepo frotz &&
	check_push_result testrepo $the_commit heads/frotz &&
	check_push_result testrepo $the_first_commit tags/frotz

'

test_expect_success 'push with colon-less refspec (2)' '

	mk_test testrepo heads/frotz tags/frotz &&
	if git show-ref --verify -q refs/heads/frotz
	then
		git branch -D frotz
	fi &&
	git tag -f frotz &&
	git push -f testrepo frotz &&
	check_push_result testrepo $the_commit tags/frotz &&
	check_push_result testrepo $the_first_commit heads/frotz

'

test_expect_success 'push with colon-less refspec (3)' '

	mk_test testrepo &&
	if git show-ref --verify -q refs/tags/frotz
	then
		git tag -d frotz
	fi &&
	git branch -f frotz master &&
	git push testrepo frotz &&
	check_push_result testrepo $the_commit heads/frotz &&
	test 1 = $( cd testrepo && git show-ref | wc -l )
'

test_expect_success 'push with colon-less refspec (4)' '

	mk_test testrepo &&
	if git show-ref --verify -q refs/heads/frotz
	then
		git branch -D frotz
	fi &&
	git tag -f frotz &&
	git push testrepo frotz &&
	check_push_result testrepo $the_commit tags/frotz &&
	test 1 = $( cd testrepo && git show-ref | wc -l )

'

test_expect_success 'push head with non-existent, incomplete dest' '

	mk_test testrepo &&
	git push testrepo master:branch &&
	check_push_result testrepo $the_commit heads/branch

'

test_expect_success 'push tag with non-existent, incomplete dest' '

	mk_test testrepo &&
	git tag -f v1.0 &&
	git push testrepo v1.0:tag &&
	check_push_result testrepo $the_commit tags/tag

'

test_expect_success 'push sha1 with non-existent, incomplete dest' '

	mk_test testrepo &&
	test_must_fail git push testrepo `git rev-parse master`:foo

'

test_expect_success 'push ref expression with non-existent, incomplete dest' '

	mk_test testrepo &&
	test_must_fail git push testrepo master^:branch

'

test_expect_success 'push with HEAD' '

	mk_test testrepo heads/master &&
	git checkout master &&
	git push testrepo HEAD &&
	check_push_result testrepo $the_commit heads/master

'

test_expect_success 'push with HEAD nonexisting at remote' '

	mk_test testrepo heads/master &&
	git checkout -b local master &&
	git push testrepo HEAD &&
	check_push_result testrepo $the_commit heads/local
'

test_expect_success 'push with +HEAD' '

	mk_test testrepo heads/master &&
	git checkout master &&
	git branch -D local &&
	git checkout -b local &&
	git push testrepo master local &&
	check_push_result testrepo $the_commit heads/master &&
	check_push_result testrepo $the_commit heads/local &&

	# Without force rewinding should fail
	git reset --hard HEAD^ &&
	test_must_fail git push testrepo HEAD &&
	check_push_result testrepo $the_commit heads/local &&

	# With force rewinding should succeed
	git push testrepo +HEAD &&
	check_push_result testrepo $the_first_commit heads/local

'

test_expect_success 'push HEAD with non-existent, incomplete dest' '

	mk_test testrepo &&
	git checkout master &&
	git push testrepo HEAD:branch &&
	check_push_result testrepo $the_commit heads/branch

'

test_expect_success 'push with config remote.*.push = HEAD' '

	mk_test testrepo heads/local &&
	git checkout master &&
	git branch -f local $the_commit &&
	(
		cd testrepo &&
		git checkout local &&
		git reset --hard $the_first_commit
	) &&
	test_config remote.there.url testrepo &&
	test_config remote.there.push HEAD &&
	test_config branch.master.remote there &&
	git push &&
	check_push_result testrepo $the_commit heads/master &&
	check_push_result testrepo $the_first_commit heads/local
'

test_expect_success 'push with remote.pushdefault' '
	mk_test up_repo heads/master &&
	mk_test down_repo heads/master &&
	test_config remote.up.url up_repo &&
	test_config remote.down.url down_repo &&
	test_config branch.master.remote up &&
	test_config remote.pushdefault down &&
	git push &&
	check_push_result up_repo $the_first_commit heads/master &&
	check_push_result down_repo $the_commit heads/master
'

test_expect_success 'push with config remote.*.pushurl' '

	mk_test testrepo heads/master &&
	git checkout master &&
<<<<<<< HEAD
	test_config remote.there.url test2repo &&
	test_config remote.there.pushurl testrepo &&
	git push there &&
	check_push_result testrepo $the_commit heads/master
'

test_expect_success 'push with config branch.*.pushremote' '
	mk_test up_repo heads/master &&
	mk_test side_repo heads/master &&
	mk_test down_repo heads/master &&
	test_config remote.up.url up_repo &&
	test_config remote.pushdefault side_repo &&
	test_config remote.down.url down_repo &&
	test_config branch.master.remote up &&
	test_config branch.master.pushremote down &&
	git push &&
	check_push_result up_repo $the_first_commit heads/master &&
	check_push_result side_repo $the_first_commit heads/master &&
	check_push_result down_repo $the_commit heads/master
=======
	git config remote.there.url test2repo &&
	git config remote.there.pushurl testrepo &&
	git push there : &&
	check_push_result $the_commit heads/master
>>>>>>> ac47a22a
'

test_expect_success 'push with dry-run' '

	mk_test testrepo heads/master &&
	(
		cd testrepo &&
		old_commit=$(git show-ref -s --verify refs/heads/master)
	) &&
<<<<<<< HEAD
	git push --dry-run testrepo &&
	check_push_result testrepo $old_commit heads/master
=======
	git push --dry-run testrepo : &&
	check_push_result $old_commit heads/master
>>>>>>> ac47a22a
'

test_expect_success 'push updates local refs' '

	mk_test testrepo heads/master &&
	mk_child testrepo child &&
	(
		cd child &&
		git pull .. master &&
		git push &&
		test $(git rev-parse master) = \
			$(git rev-parse remotes/origin/master)
	)

'

test_expect_success 'push updates up-to-date local refs' '

	mk_test testrepo heads/master &&
	mk_child testrepo child1 &&
	mk_child testrepo child2 &&
	(cd child1 && git pull .. master && git push) &&
	(
		cd child2 &&
		git pull ../child1 master &&
		git push &&
		test $(git rev-parse master) = \
			$(git rev-parse remotes/origin/master)
	)

'

test_expect_success 'push preserves up-to-date packed refs' '

	mk_test testrepo heads/master &&
	mk_child testrepo child &&
	(
		cd child &&
		git push &&
		! test -f .git/refs/remotes/origin/master
	)

'

test_expect_success 'push does not update local refs on failure' '

	mk_test testrepo heads/master &&
	mk_child testrepo child &&
	mkdir testrepo/.git/hooks &&
	echo "#!/no/frobnication/today" >testrepo/.git/hooks/pre-receive &&
	chmod +x testrepo/.git/hooks/pre-receive &&
	(
		cd child &&
		git pull .. master
		test_must_fail git push &&
		test $(git rev-parse master) != \
			$(git rev-parse remotes/origin/master)
	)

'

test_expect_success 'allow deleting an invalid remote ref' '

	mk_test testrepo heads/master &&
	rm -f testrepo/.git/objects/??/* &&
	git push testrepo :refs/heads/master &&
	(cd testrepo && test_must_fail git rev-parse --verify refs/heads/master)

'

test_expect_success 'pushing valid refs triggers post-receive and post-update hooks' '
	mk_test_with_hooks testrepo heads/master heads/next &&
	orgmaster=$(cd testrepo && git show-ref -s --verify refs/heads/master) &&
	newmaster=$(git show-ref -s --verify refs/heads/master) &&
	orgnext=$(cd testrepo && git show-ref -s --verify refs/heads/next) &&
	newnext=$_z40 &&
	git push testrepo refs/heads/master:refs/heads/master :refs/heads/next &&
	(
		cd testrepo/.git &&
		cat >pre-receive.expect <<-EOF &&
		$orgmaster $newmaster refs/heads/master
		$orgnext $newnext refs/heads/next
		EOF

		cat >update.expect <<-EOF &&
		refs/heads/master $orgmaster $newmaster
		refs/heads/next $orgnext $newnext
		EOF

		cat >post-receive.expect <<-EOF &&
		$orgmaster $newmaster refs/heads/master
		$orgnext $newnext refs/heads/next
		EOF

		cat >post-update.expect <<-EOF &&
		refs/heads/master
		refs/heads/next
		EOF

		test_cmp pre-receive.expect pre-receive.actual &&
		test_cmp update.expect update.actual &&
		test_cmp post-receive.expect post-receive.actual &&
		test_cmp post-update.expect post-update.actual
	)
'

test_expect_success 'deleting dangling ref triggers hooks with correct args' '
	mk_test_with_hooks testrepo heads/master &&
	rm -f testrepo/.git/objects/??/* &&
	git push testrepo :refs/heads/master &&
	(
		cd testrepo/.git &&
		cat >pre-receive.expect <<-EOF &&
		$_z40 $_z40 refs/heads/master
		EOF

		cat >update.expect <<-EOF &&
		refs/heads/master $_z40 $_z40
		EOF

		cat >post-receive.expect <<-EOF &&
		$_z40 $_z40 refs/heads/master
		EOF

		cat >post-update.expect <<-EOF &&
		refs/heads/master
		EOF

		test_cmp pre-receive.expect pre-receive.actual &&
		test_cmp update.expect update.actual &&
		test_cmp post-receive.expect post-receive.actual &&
		test_cmp post-update.expect post-update.actual
	)
'

test_expect_success 'deletion of a non-existent ref is not fed to post-receive and post-update hooks' '
	mk_test_with_hooks testrepo heads/master &&
	orgmaster=$(cd testrepo && git show-ref -s --verify refs/heads/master) &&
	newmaster=$(git show-ref -s --verify refs/heads/master) &&
	git push testrepo master :refs/heads/nonexistent &&
	(
		cd testrepo/.git &&
		cat >pre-receive.expect <<-EOF &&
		$orgmaster $newmaster refs/heads/master
		$_z40 $_z40 refs/heads/nonexistent
		EOF

		cat >update.expect <<-EOF &&
		refs/heads/master $orgmaster $newmaster
		refs/heads/nonexistent $_z40 $_z40
		EOF

		cat >post-receive.expect <<-EOF &&
		$orgmaster $newmaster refs/heads/master
		EOF

		cat >post-update.expect <<-EOF &&
		refs/heads/master
		EOF

		test_cmp pre-receive.expect pre-receive.actual &&
		test_cmp update.expect update.actual &&
		test_cmp post-receive.expect post-receive.actual &&
		test_cmp post-update.expect post-update.actual
	)
'

test_expect_success 'deletion of a non-existent ref alone does trigger post-receive and post-update hooks' '
	mk_test_with_hooks testrepo heads/master &&
	git push testrepo :refs/heads/nonexistent &&
	(
		cd testrepo/.git &&
		cat >pre-receive.expect <<-EOF &&
		$_z40 $_z40 refs/heads/nonexistent
		EOF

		cat >update.expect <<-EOF &&
		refs/heads/nonexistent $_z40 $_z40
		EOF

		test_cmp pre-receive.expect pre-receive.actual &&
		test_cmp update.expect update.actual &&
		test_path_is_missing post-receive.actual &&
		test_path_is_missing post-update.actual
	)
'

test_expect_success 'mixed ref updates, deletes, invalid deletes trigger hooks with correct input' '
	mk_test_with_hooks testrepo heads/master heads/next heads/pu &&
	orgmaster=$(cd testrepo && git show-ref -s --verify refs/heads/master) &&
	newmaster=$(git show-ref -s --verify refs/heads/master) &&
	orgnext=$(cd testrepo && git show-ref -s --verify refs/heads/next) &&
	newnext=$_z40 &&
	orgpu=$(cd testrepo && git show-ref -s --verify refs/heads/pu) &&
	newpu=$(git show-ref -s --verify refs/heads/master) &&
	git push testrepo refs/heads/master:refs/heads/master \
	    refs/heads/master:refs/heads/pu :refs/heads/next \
	    :refs/heads/nonexistent &&
	(
		cd testrepo/.git &&
		cat >pre-receive.expect <<-EOF &&
		$orgmaster $newmaster refs/heads/master
		$orgnext $newnext refs/heads/next
		$orgpu $newpu refs/heads/pu
		$_z40 $_z40 refs/heads/nonexistent
		EOF

		cat >update.expect <<-EOF &&
		refs/heads/master $orgmaster $newmaster
		refs/heads/next $orgnext $newnext
		refs/heads/pu $orgpu $newpu
		refs/heads/nonexistent $_z40 $_z40
		EOF

		cat >post-receive.expect <<-EOF &&
		$orgmaster $newmaster refs/heads/master
		$orgnext $newnext refs/heads/next
		$orgpu $newpu refs/heads/pu
		EOF

		cat >post-update.expect <<-EOF &&
		refs/heads/master
		refs/heads/next
		refs/heads/pu
		EOF

		test_cmp pre-receive.expect pre-receive.actual &&
		test_cmp update.expect update.actual &&
		test_cmp post-receive.expect post-receive.actual &&
		test_cmp post-update.expect post-update.actual
	)
'

test_expect_success 'allow deleting a ref using --delete' '
	mk_test testrepo heads/master &&
	(cd testrepo && git config receive.denyDeleteCurrent warn) &&
	git push testrepo --delete master &&
	(cd testrepo && test_must_fail git rev-parse --verify refs/heads/master)
'

test_expect_success 'allow deleting a tag using --delete' '
	mk_test testrepo heads/master &&
	git tag -a -m dummy_message deltag heads/master &&
	git push testrepo --tags &&
	(cd testrepo && git rev-parse --verify -q refs/tags/deltag) &&
	git push testrepo --delete tag deltag &&
	(cd testrepo && test_must_fail git rev-parse --verify refs/tags/deltag)
'

test_expect_success 'push --delete without args aborts' '
	mk_test testrepo heads/master &&
	test_must_fail git push testrepo --delete
'

test_expect_success 'push --delete refuses src:dest refspecs' '
	mk_test testrepo heads/master &&
	test_must_fail git push testrepo --delete master:foo
'

test_expect_success 'warn on push to HEAD of non-bare repository' '
	mk_test testrepo heads/master &&
	(
		cd testrepo &&
		git checkout master &&
		git config receive.denyCurrentBranch warn
	) &&
	git push testrepo master 2>stderr &&
	grep "warning: updating the current branch" stderr
'

test_expect_success 'deny push to HEAD of non-bare repository' '
	mk_test testrepo heads/master &&
	(
		cd testrepo &&
		git checkout master &&
		git config receive.denyCurrentBranch true
	) &&
	test_must_fail git push testrepo master
'

test_expect_success 'allow push to HEAD of bare repository (bare)' '
	mk_test testrepo heads/master &&
	(
		cd testrepo &&
		git checkout master &&
		git config receive.denyCurrentBranch true &&
		git config core.bare true
	) &&
	git push testrepo master 2>stderr &&
	! grep "warning: updating the current branch" stderr
'

test_expect_success 'allow push to HEAD of non-bare repository (config)' '
	mk_test testrepo heads/master &&
	(
		cd testrepo &&
		git checkout master &&
		git config receive.denyCurrentBranch false
	) &&
	git push testrepo master 2>stderr &&
	! grep "warning: updating the current branch" stderr
'

test_expect_success 'fetch with branches' '
	mk_empty testrepo &&
	git branch second $the_first_commit &&
	git checkout second &&
	echo ".." > testrepo/.git/branches/branch1 &&
	(
		cd testrepo &&
		git fetch branch1 &&
		echo "$the_commit commit	refs/heads/branch1" >expect &&
		git for-each-ref refs/heads >actual &&
		test_cmp expect actual
	) &&
	git checkout master
'

test_expect_success 'fetch with branches containing #' '
	mk_empty testrepo &&
	echo "..#second" > testrepo/.git/branches/branch2 &&
	(
		cd testrepo &&
		git fetch branch2 &&
		echo "$the_first_commit commit	refs/heads/branch2" >expect &&
		git for-each-ref refs/heads >actual &&
		test_cmp expect actual
	) &&
	git checkout master
'

test_expect_success 'push with branches' '
	mk_empty testrepo &&
	git checkout second &&
	echo "testrepo" > .git/branches/branch1 &&
	git push branch1 &&
	(
		cd testrepo &&
		echo "$the_first_commit commit	refs/heads/master" >expect &&
		git for-each-ref refs/heads >actual &&
		test_cmp expect actual
	)
'

test_expect_success 'push with branches containing #' '
	mk_empty testrepo &&
	echo "testrepo#branch3" > .git/branches/branch2 &&
	git push branch2 &&
	(
		cd testrepo &&
		echo "$the_first_commit commit	refs/heads/branch3" >expect &&
		git for-each-ref refs/heads >actual &&
		test_cmp expect actual
	) &&
	git checkout master
'

test_expect_success 'push into aliased refs (consistent)' '
	mk_test testrepo heads/master &&
	mk_child testrepo child1 &&
	mk_child testrepo child2 &&
	(
		cd child1 &&
		git branch foo &&
		git symbolic-ref refs/heads/bar refs/heads/foo
		git config receive.denyCurrentBranch false
	) &&
	(
		cd child2 &&
		>path2 &&
		git add path2 &&
		test_tick &&
		git commit -a -m child2 &&
		git branch foo &&
		git branch bar &&
		git push ../child1 foo bar
	)
'

test_expect_success 'push into aliased refs (inconsistent)' '
	mk_test testrepo heads/master &&
	mk_child testrepo child1 &&
	mk_child testrepo child2 &&
	(
		cd child1 &&
		git branch foo &&
		git symbolic-ref refs/heads/bar refs/heads/foo
		git config receive.denyCurrentBranch false
	) &&
	(
		cd child2 &&
		>path2 &&
		git add path2 &&
		test_tick &&
		git commit -a -m child2 &&
		git branch foo &&
		>path3 &&
		git add path3 &&
		test_tick &&
		git commit -a -m child2 &&
		git branch bar &&
		test_must_fail git push ../child1 foo bar 2>stderr &&
		grep "refusing inconsistent update" stderr
	)
'

test_expect_success 'push requires --force to update lightweight tag' '
	mk_test testrepo heads/master &&
	mk_child testrepo child1 &&
	mk_child testrepo child2 &&
	(
		cd child1 &&
		git tag Tag &&
		git push ../child2 Tag &&
		git push ../child2 Tag &&
		>file1 &&
		git add file1 &&
		git commit -m "file1" &&
		git tag -f Tag &&
		test_must_fail git push ../child2 Tag &&
		git push --force ../child2 Tag &&
		git tag -f Tag &&
		test_must_fail git push ../child2 Tag HEAD~ &&
		git push --force ../child2 Tag
	)
'

test_expect_success 'push --porcelain' '
	mk_empty testrepo &&
	echo >.git/foo  "To testrepo" &&
	echo >>.git/foo "*	refs/heads/master:refs/remotes/origin/master	[new branch]"  &&
	echo >>.git/foo "Done" &&
	git push >.git/bar --porcelain  testrepo refs/heads/master:refs/remotes/origin/master &&
	(
		cd testrepo &&
		echo "$the_commit commit	refs/remotes/origin/master" >expect &&
		git for-each-ref refs/remotes/origin >actual &&
		test_cmp expect actual
	) &&
	test_cmp .git/foo .git/bar
'

test_expect_success 'push --porcelain bad url' '
	mk_empty testrepo &&
	test_must_fail git push >.git/bar --porcelain asdfasdfasd refs/heads/master:refs/remotes/origin/master &&
	test_must_fail grep -q Done .git/bar
'

test_expect_success 'push --porcelain rejected' '
	mk_empty testrepo &&
	git push testrepo refs/heads/master:refs/remotes/origin/master &&
	(cd testrepo &&
		git reset --hard origin/master^
		git config receive.denyCurrentBranch true) &&

	echo >.git/foo  "To testrepo"  &&
	echo >>.git/foo "!	refs/heads/master:refs/heads/master	[remote rejected] (branch is currently checked out)" &&

	test_must_fail git push >.git/bar --porcelain  testrepo refs/heads/master:refs/heads/master &&
	test_cmp .git/foo .git/bar
'

test_expect_success 'push --porcelain --dry-run rejected' '
	mk_empty testrepo &&
	git push testrepo refs/heads/master:refs/remotes/origin/master &&
	(cd testrepo &&
		git reset --hard origin/master
		git config receive.denyCurrentBranch true) &&

	echo >.git/foo  "To testrepo"  &&
	echo >>.git/foo "!	refs/heads/master^:refs/heads/master	[rejected] (non-fast-forward)" &&
	echo >>.git/foo "Done" &&

	test_must_fail git push >.git/bar --porcelain  --dry-run testrepo refs/heads/master^:refs/heads/master &&
	test_cmp .git/foo .git/bar
'

test_expect_success 'push --prune' '
<<<<<<< HEAD
	mk_test testrepo heads/master heads/second heads/foo heads/bar &&
	git push --prune testrepo &&
	check_push_result testrepo $the_commit heads/master &&
	check_push_result testrepo $the_first_commit heads/second &&
	! check_push_result testrepo $the_first_commit heads/foo heads/bar
=======
	mk_test heads/master heads/second heads/foo heads/bar &&
	git push --prune testrepo : &&
	check_push_result $the_commit heads/master &&
	check_push_result $the_first_commit heads/second &&
	! check_push_result $the_first_commit heads/foo heads/bar
>>>>>>> ac47a22a
'

test_expect_success 'push --prune refspec' '
	mk_test testrepo tmp/master tmp/second tmp/foo tmp/bar &&
	git push --prune testrepo "refs/heads/*:refs/tmp/*" &&
	check_push_result testrepo $the_commit tmp/master &&
	check_push_result testrepo $the_first_commit tmp/second &&
	! check_push_result testrepo $the_first_commit tmp/foo tmp/bar
'

for configsection in transfer receive
do
	test_expect_success "push to update a ref hidden by $configsection.hiderefs" '
		mk_test testrepo heads/master hidden/one hidden/two hidden/three &&
		(
			cd testrepo &&
			git config $configsection.hiderefs refs/hidden
		) &&

		# push to unhidden ref succeeds normally
		git push testrepo master:refs/heads/master &&
		check_push_result testrepo $the_commit heads/master &&

		# push to update a hidden ref should fail
		test_must_fail git push testrepo master:refs/hidden/one &&
		check_push_result testrepo $the_first_commit hidden/one &&

		# push to delete a hidden ref should fail
		test_must_fail git push testrepo :refs/hidden/two &&
		check_push_result testrepo $the_first_commit hidden/two &&

		# idempotent push to update a hidden ref should fail
		test_must_fail git push testrepo $the_first_commit:refs/hidden/three &&
		check_push_result testrepo $the_first_commit hidden/three
	'
done

test_expect_success 'fetch exact SHA1' '
	mk_test testrepo heads/master hidden/one &&
	git push testrepo master:refs/hidden/one &&
	(
		cd testrepo &&
		git config transfer.hiderefs refs/hidden
	) &&
	check_push_result testrepo $the_commit hidden/one &&

	mk_child testrepo child &&
	(
		cd child &&

		# make sure $the_commit does not exist here
		git repack -a -d &&
		git prune &&
		test_must_fail git cat-file -t $the_commit &&

		# fetching the hidden object should fail by default
		test_must_fail git fetch -v ../testrepo $the_commit:refs/heads/copy &&
		test_must_fail git rev-parse --verify refs/heads/copy &&

		# the server side can allow it to succeed
		(
			cd ../testrepo &&
			git config uploadpack.allowtipsha1inwant true
		) &&

		git fetch -v ../testrepo $the_commit:refs/heads/copy &&
		result=$(git rev-parse --verify refs/heads/copy) &&
		test "$the_commit" = "$result"
	)
'

test_expect_success 'fetch follows tags by default' '
	mk_test testrepo heads/master &&
	rm -fr src dst &&
	git init src &&
	(
		cd src &&
		git pull ../testrepo master &&
		git tag -m "annotated" tag &&
		git for-each-ref >tmp1 &&
		(
			cat tmp1
			sed -n "s|refs/heads/master$|refs/remotes/origin/master|p" tmp1
		) |
		sort -k 3 >../expect
	) &&
	git init dst &&
	(
		cd dst &&
		git remote add origin ../src &&
		git config branch.master.remote origin &&
		git config branch.master.merge refs/heads/master &&
		git pull &&
		git for-each-ref >../actual
	) &&
	test_cmp expect actual
'

test_expect_success 'push does not follow tags by default' '
	mk_test testrepo heads/master &&
	rm -fr src dst &&
	git init src &&
	git init --bare dst &&
	(
		cd src &&
		git pull ../testrepo master &&
		git tag -m "annotated" tag &&
		git checkout -b another &&
		git commit --allow-empty -m "future commit" &&
		git tag -m "future" future &&
		git checkout master &&
		git for-each-ref refs/heads/master >../expect &&
		git push ../dst master
	) &&
	(
		cd dst &&
		git for-each-ref >../actual
	) &&
	test_cmp expect actual
'

test_expect_success 'push --follow-tag only pushes relevant tags' '
	mk_test testrepo heads/master &&
	rm -fr src dst &&
	git init src &&
	git init --bare dst &&
	(
		cd src &&
		git pull ../testrepo master &&
		git tag -m "annotated" tag &&
		git checkout -b another &&
		git commit --allow-empty -m "future commit" &&
		git tag -m "future" future &&
		git checkout master &&
		git for-each-ref refs/heads/master refs/tags/tag >../expect
		git push --follow-tag ../dst master
	) &&
	(
		cd dst &&
		git for-each-ref >../actual
	) &&
	test_cmp expect actual
'

test_done<|MERGE_RESOLUTION|>--- conflicted
+++ resolved
@@ -251,15 +251,9 @@
 
 test_expect_success 'push with matching heads' '
 
-<<<<<<< HEAD
-	mk_test testrepo heads/master &&
-	git push testrepo &&
+	mk_test testrepo heads/master &&
+	git push testrepo : &&
 	check_push_result testrepo $the_commit heads/master
-=======
-	mk_test heads/master &&
-	git push testrepo : &&
-	check_push_result $the_commit heads/master
->>>>>>> ac47a22a
 
 '
 
@@ -287,13 +281,8 @@
 	mk_test testrepo heads/master &&
 	git push testrepo : &&
 	git commit --amend -massaged &&
-<<<<<<< HEAD
-	git push --force testrepo &&
+	git push --force testrepo : &&
 	! check_push_result testrepo $the_commit heads/master &&
-=======
-	git push --force testrepo : &&
-	! check_push_result $the_commit heads/master &&
->>>>>>> ac47a22a
 	git reset --hard $the_commit
 
 '
@@ -515,6 +504,7 @@
 	test_config remote.down.url down_repo &&
 	test_config branch.master.remote up &&
 	test_config remote.pushdefault down &&
+	test_config push.default matching &&
 	git push &&
 	check_push_result up_repo $the_first_commit heads/master &&
 	check_push_result down_repo $the_commit heads/master
@@ -524,10 +514,9 @@
 
 	mk_test testrepo heads/master &&
 	git checkout master &&
-<<<<<<< HEAD
 	test_config remote.there.url test2repo &&
 	test_config remote.there.pushurl testrepo &&
-	git push there &&
+	git push there : &&
 	check_push_result testrepo $the_commit heads/master
 '
 
@@ -540,16 +529,11 @@
 	test_config remote.down.url down_repo &&
 	test_config branch.master.remote up &&
 	test_config branch.master.pushremote down &&
+	test_config push.default matching &&
 	git push &&
 	check_push_result up_repo $the_first_commit heads/master &&
 	check_push_result side_repo $the_first_commit heads/master &&
 	check_push_result down_repo $the_commit heads/master
-=======
-	git config remote.there.url test2repo &&
-	git config remote.there.pushurl testrepo &&
-	git push there : &&
-	check_push_result $the_commit heads/master
->>>>>>> ac47a22a
 '
 
 test_expect_success 'push with dry-run' '
@@ -559,13 +543,8 @@
 		cd testrepo &&
 		old_commit=$(git show-ref -s --verify refs/heads/master)
 	) &&
-<<<<<<< HEAD
-	git push --dry-run testrepo &&
+	git push --dry-run testrepo : &&
 	check_push_result testrepo $old_commit heads/master
-=======
-	git push --dry-run testrepo : &&
-	check_push_result $old_commit heads/master
->>>>>>> ac47a22a
 '
 
 test_expect_success 'push updates local refs' '
@@ -1044,19 +1023,11 @@
 '
 
 test_expect_success 'push --prune' '
-<<<<<<< HEAD
 	mk_test testrepo heads/master heads/second heads/foo heads/bar &&
-	git push --prune testrepo &&
+	git push --prune testrepo : &&
 	check_push_result testrepo $the_commit heads/master &&
 	check_push_result testrepo $the_first_commit heads/second &&
 	! check_push_result testrepo $the_first_commit heads/foo heads/bar
-=======
-	mk_test heads/master heads/second heads/foo heads/bar &&
-	git push --prune testrepo : &&
-	check_push_result $the_commit heads/master &&
-	check_push_result $the_first_commit heads/second &&
-	! check_push_result $the_first_commit heads/foo heads/bar
->>>>>>> ac47a22a
 '
 
 test_expect_success 'push --prune refspec' '
