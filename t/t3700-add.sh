#!/bin/sh
#
# Copyright (c) 2006 Carl D. Worth
#

test_description='Test of git add, including the -- option.'

. ./test-lib.sh

test_expect_success \
    'Test of git add' \
    'touch foo && git add foo'

test_expect_success \
    'Post-check that foo is in the index' \
    'git ls-files foo | grep foo'

test_expect_success \
    'Test that "git add -- -q" works' \
    'touch -- -q && git add -- -q'

test_expect_success \
	'git add: Test that executable bit is not used if core.filemode=0' \
	'git config core.filemode 0 &&
	 echo foo >xfoo1 &&
	 chmod 755 xfoo1 &&
	 git add xfoo1 &&
	 case "`git ls-files --stage xfoo1`" in
	 100644" "*xfoo1) echo ok;;
	 *) echo fail; git ls-files --stage xfoo1; (exit 1);;
	 esac'

test_expect_success SYMLINKS 'git add: filemode=0 should not get confused by symlink' '
	rm -f xfoo1 &&
	ln -s foo xfoo1 &&
	git add xfoo1 &&
	case "`git ls-files --stage xfoo1`" in
	120000" "*xfoo1) echo ok;;
	*) echo fail; git ls-files --stage xfoo1; (exit 1);;
	esac
'

test_expect_success \
	'git update-index --add: Test that executable bit is not used...' \
	'git config core.filemode 0 &&
	 echo foo >xfoo2 &&
	 chmod 755 xfoo2 &&
	 git update-index --add xfoo2 &&
	 case "`git ls-files --stage xfoo2`" in
	 100644" "*xfoo2) echo ok;;
	 *) echo fail; git ls-files --stage xfoo2; (exit 1);;
	 esac'

test_expect_success SYMLINKS 'git add: filemode=0 should not get confused by symlink' '
	rm -f xfoo2 &&
	ln -s foo xfoo2 &&
	git update-index --add xfoo2 &&
	case "`git ls-files --stage xfoo2`" in
	120000" "*xfoo2) echo ok;;
	*) echo fail; git ls-files --stage xfoo2; (exit 1);;
	esac
'

test_expect_success SYMLINKS \
	'git update-index --add: Test that executable bit is not used...' \
	'git config core.filemode 0 &&
	 ln -s xfoo2 xfoo3 &&
	 git update-index --add xfoo3 &&
	 case "`git ls-files --stage xfoo3`" in
	 120000" "*xfoo3) echo ok;;
	 *) echo fail; git ls-files --stage xfoo3; (exit 1);;
	 esac'

test_expect_success '.gitignore test setup' '
	echo "*.ig" >.gitignore &&
	mkdir c.if d.ig &&
	>a.ig && >b.if &&
	>c.if/c.if && >c.if/c.ig &&
	>d.ig/d.if && >d.ig/d.ig
'

test_expect_success '.gitignore is honored' '
	git add . &&
	! (git ls-files | grep "\\.ig")
'

test_expect_success 'error out when attempting to add ignored ones without -f' '
	test_must_fail git add a.?? &&
	! (git ls-files | grep "\\.ig")
'

test_expect_success 'error out when attempting to add ignored ones without -f' '
	test_must_fail git add d.?? &&
	! (git ls-files | grep "\\.ig")
'

test_expect_success 'add ignored ones with -f' '
	git add -f a.?? &&
	git ls-files --error-unmatch a.ig
'

test_expect_success 'add ignored ones with -f' '
	git add -f d.??/* &&
	git ls-files --error-unmatch d.ig/d.if d.ig/d.ig
'

test_expect_success 'add ignored ones with -f' '
	rm -f .git/index &&
	git add -f d.?? &&
	git ls-files --error-unmatch d.ig/d.if d.ig/d.ig
'

test_expect_success '.gitignore with subdirectory' '

	rm -f .git/index &&
	mkdir -p sub/dir &&
	echo "!dir/a.*" >sub/.gitignore &&
	>sub/a.ig &&
	>sub/dir/a.ig &&
	git add sub/dir &&
	git ls-files --error-unmatch sub/dir/a.ig &&
	rm -f .git/index &&
	(
		cd sub/dir &&
		git add .
	) &&
	git ls-files --error-unmatch sub/dir/a.ig
'

mkdir 1 1/2 1/3
touch 1/2/a 1/3/b 1/2/c
test_expect_success 'check correct prefix detection' '
	rm -f .git/index &&
	git add 1/2/a 1/3/b 1/2/c
'

test_expect_success 'git add with filemode=0, symlinks=0, and unmerged entries' '
	for s in 1 2 3
	do
		echo $s > stage$s
		echo "100755 $(git hash-object -w stage$s) $s	file"
		echo "120000 $(printf $s | git hash-object -w -t blob --stdin) $s	symlink"
	done | git update-index --index-info &&
	git config core.filemode 0 &&
	git config core.symlinks 0 &&
	echo new > file &&
	echo new > symlink &&
	git add file symlink &&
	git ls-files --stage | grep "^100755 .* 0	file$" &&
	git ls-files --stage | grep "^120000 .* 0	symlink$"
'

test_expect_success 'git add with filemode=0, symlinks=0 prefers stage 2 over stage 1' '
	git rm --cached -f file symlink &&
	(
		echo "100644 $(git hash-object -w stage1) 1	file"
		echo "100755 $(git hash-object -w stage2) 2	file"
		echo "100644 $(printf 1 | git hash-object -w -t blob --stdin) 1	symlink"
		echo "120000 $(printf 2 | git hash-object -w -t blob --stdin) 2	symlink"
	) | git update-index --index-info &&
	git config core.filemode 0 &&
	git config core.symlinks 0 &&
	echo new > file &&
	echo new > symlink &&
	git add file symlink &&
	git ls-files --stage | grep "^100755 .* 0	file$" &&
	git ls-files --stage | grep "^120000 .* 0	symlink$"
'

test_expect_success 'git add --refresh' '
	>foo && git add foo && git commit -a -m "commit all" &&
	test -z "`git diff-index HEAD -- foo`" &&
	git read-tree HEAD &&
	case "`git diff-index HEAD -- foo`" in
	:100644" "*"M	foo") echo ok;;
	*) echo fail; (exit 1);;
	esac &&
	git add --refresh -- foo &&
	test -z "`git diff-index HEAD -- foo`"
'

test_expect_success POSIXPERM 'git add should fail atomically upon an unreadable file' '
	git reset --hard &&
	date >foo1 &&
	date >foo2 &&
	chmod 0 foo2 &&
	test_must_fail git add --verbose . &&
	! ( git ls-files foo1 | grep foo1 )
'

rm -f foo2

test_expect_success POSIXPERM 'git add --ignore-errors' '
	git reset --hard &&
	date >foo1 &&
	date >foo2 &&
	chmod 0 foo2 &&
	test_must_fail git add --verbose --ignore-errors . &&
	git ls-files foo1 | grep foo1
'

rm -f foo2

test_expect_success POSIXPERM 'git add (add.ignore-errors)' '
	git config add.ignore-errors 1 &&
	git reset --hard &&
	date >foo1 &&
	date >foo2 &&
	chmod 0 foo2 &&
	test_must_fail git add --verbose . &&
	git ls-files foo1 | grep foo1
'
rm -f foo2

test_expect_success POSIXPERM 'git add (add.ignore-errors = false)' '
	git config add.ignore-errors 0 &&
	git reset --hard &&
	date >foo1 &&
	date >foo2 &&
	chmod 0 foo2 &&
	test_must_fail git add --verbose . &&
	! ( git ls-files foo1 | grep foo1 )
'
rm -f foo2

<<<<<<< HEAD
test_expect_success '--no-ignore-errors overrides config' '
=======
test_expect_success POSIXPERM '--no-ignore-errors overrides config' '
>>>>>>> 1ab012cf
       git config add.ignore-errors 1 &&
       git reset --hard &&
       date >foo1 &&
       date >foo2 &&
       chmod 0 foo2 &&
       test_must_fail git add --verbose --no-ignore-errors . &&
       ! ( git ls-files foo1 | grep foo1 ) &&
       git config add.ignore-errors 0
'
rm -f foo2

test_expect_success BSLASHPSPEC "git add 'fo\\[ou\\]bar' ignores foobar" '
	git reset --hard &&
	touch fo\[ou\]bar foobar &&
	git add '\''fo\[ou\]bar'\'' &&
	git ls-files fo\[ou\]bar | fgrep fo\[ou\]bar &&
	! ( git ls-files foobar | grep foobar )
'

test_expect_success 'git add to resolve conflicts on otherwise ignored path' '
	git reset --hard &&
	H=$(git rev-parse :1/2/a) &&
	(
		echo "100644 $H 1	track-this"
		echo "100644 $H 3	track-this"
	) | git update-index --index-info &&
	echo track-this >>.gitignore &&
	echo resolved >track-this &&
	git add track-this
'

test_done<|MERGE_RESOLUTION|>--- conflicted
+++ resolved
@@ -223,11 +223,7 @@
 '
 rm -f foo2
 
-<<<<<<< HEAD
-test_expect_success '--no-ignore-errors overrides config' '
-=======
 test_expect_success POSIXPERM '--no-ignore-errors overrides config' '
->>>>>>> 1ab012cf
        git config add.ignore-errors 1 &&
        git reset --hard &&
        date >foo1 &&
