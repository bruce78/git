--- conflicted
+++ resolved
@@ -10,11 +10,7 @@
 
 static const char push_usage[] = "git-push [--all] [--dry-run] [--tags] [--receive-pack=<git-receive-pack>] [--repo=all] [-f | --force] [-v] [<repository> <refspec>...]";
 
-<<<<<<< HEAD
 static int all, thin, verbose;
-=======
-static int all, dry_run, force, thin, verbose;
->>>>>>> d55e7c3a
 static const char *receivepack;
 
 static const char **refspec;
@@ -60,23 +56,6 @@
 		refspec = remote->push_refspec;
 		refspec_nr = remote->push_refspec_nr;
 	}
-<<<<<<< HEAD
-=======
-
-	argv = xmalloc((refspec_nr + 10) * sizeof(char *));
-	argv[0] = "dummy-send-pack";
-	argc = 1;
-	if (all)
-		argv[argc++] = "--all";
-	if (dry_run)
-		argv[argc++] = "--dry-run";
-	if (force)
-		argv[argc++] = "--force";
-	if (receivepack)
-		argv[argc++] = receivepack;
-	common_argc = argc;
-
->>>>>>> d55e7c3a
 	errs = 0;
 	for (i = 0; i < remote->url_nr; i++) {
 		struct transport *transport =
@@ -129,7 +108,7 @@
 			continue;
 		}
 		if (!strcmp(arg, "--dry-run")) {
-			dry_run = 1;
+			flags |= TRANSPORT_PUSH_DRY_RUN;
 			continue;
 		}
 		if (!strcmp(arg, "--tags")) {
